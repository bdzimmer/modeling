--- conflicted
+++ resolved
@@ -130,7 +130,6 @@
 
     model_filename = model_config.get(ModelKeys.FILENAME)
     if model_filename is not None:
-<<<<<<< HEAD
         if not model_filename.startswith('append'):
             print('importing', model_filename, flush=True)
             obj = import_obj(model_config[ModelKeys.FILENAME])
@@ -147,12 +146,6 @@
             )
             obj = bpy.context.object
             obj.name = name
-=======
-        print('importing', model_filename, flush=True)
-        obj = import_obj(model_config[ModelKeys.FILENAME])
-        bpy.data.materials.remove(obj.data.materials[0])
-        obj.name = name
->>>>>>> e21e5175
 
     else:
         instance_name = model_config.get(ModelKeys.INSTANCE)
